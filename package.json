{
  "name": "cssstyle",
  "description": "CSSStyleDeclaration Object Model implementation",
  "keywords": [
    "CSS",
    "CSSStyleDeclaration",
    "StyleSheet"
  ],
  "version": "1.1.1",
  "homepage": "https://github.com/jsakas/CSSStyleDeclaration",
  "maintainers": [
    {
      "name": "Jon Sakas",
      "email": "jon.sakas@gmail.com",
      "url": "http://jon.sakas.co/"
    }
  ],
  "contributors": [
    {
      "name": "Chad Walker",
      "email": "chad@chad-cat-lore-eddie.com",
      "url": "https://github.com/chad3814"
    },
    {
      "name": "Nikita Vasilyev",
      "email": "me@elv1s.ru"
    },
    {
      "name": "Davide P. Cervone"
    },
    {
      "name": "Forbes Lindesay"
    }
  ],
  "repository": "jsakas/CSSStyleDeclaration",
  "bugs": "https://github.com/jsakas/CSSStyleDeclaration/issues",
  "directories": {
    "lib": "./lib"
  },
  "main": "./lib/CSSStyleDeclaration.js",
  "dependencies": {
    "cssom": "0.3.x"
  },
  "devDependencies": {
<<<<<<< HEAD
    "babel-generator": "~6.26.1",
    "babel-traverse": "~6.26.0",
    "babel-types": "~6.26.0",
    "babylon": "~6.18.0",
    "nodeunit": "~0.11.3",
    "request": "^2.88.0",
    "resolve": "~1.8.1"
=======
    "babel-generator": "~6.11.4",
    "babel-traverse": "~6.13.0",
    "babel-types": "~6.13.0",
    "babylon": "~6.8.4",
    "nodeunit": "~0.8.0",
    "npm-run-all": "^4.1.5",
    "resolve": "~1.1.7"
>>>>>>> e591b1b4
  },
  "scripts": {
    "download": "node ./scripts/download_latest_properties.js",
    "test": "node ./scripts/generate_properties.js && node ./scripts/generate_valid_properties.js && nodeunit tests",
    "generate:properties": "node ./scripts/generate_properties.js",
    "generate:valid_properties": "node ./scripts/generate_valid_properties.js",
    "prepare": "run-p generate:*"
  },
  "license": "MIT"
}<|MERGE_RESOLUTION|>--- conflicted
+++ resolved
@@ -42,23 +42,14 @@
     "cssom": "0.3.x"
   },
   "devDependencies": {
-<<<<<<< HEAD
     "babel-generator": "~6.26.1",
     "babel-traverse": "~6.26.0",
     "babel-types": "~6.26.0",
     "babylon": "~6.18.0",
     "nodeunit": "~0.11.3",
+    "npm-run-all": "^4.1.5",
     "request": "^2.88.0",
     "resolve": "~1.8.1"
-=======
-    "babel-generator": "~6.11.4",
-    "babel-traverse": "~6.13.0",
-    "babel-types": "~6.13.0",
-    "babylon": "~6.8.4",
-    "nodeunit": "~0.8.0",
-    "npm-run-all": "^4.1.5",
-    "resolve": "~1.1.7"
->>>>>>> e591b1b4
   },
   "scripts": {
     "download": "node ./scripts/download_latest_properties.js",
