--- conflicted
+++ resolved
@@ -421,7 +421,6 @@
         test.equal(style.cssText, 'flex-direction: row;', 'flex-direction is not column');
         test.done();
     },
-<<<<<<< HEAD
     'Make sure camelCase properties are not assigned with `.setProperty()`': function(test) {
         var style = new cssstyle.CSSStyleDeclaration();
         test.expect(1);
@@ -437,7 +436,6 @@
         test.equal(style.getPropertyValue('font-size'), '12px', 'font-size: 12px');
         test.done();
     },
-=======
     'Support non string entries in border-spacing': function (test) {
         var style = new cssstyle.CSSStyleDeclaration();
         test.expect(1);
@@ -445,5 +443,4 @@
         test.equal(style.cssText, 'border-spacing: 0px;', 'border-spacing is not 0');
         test.done();
     }
->>>>>>> 4a5a8a11
 };